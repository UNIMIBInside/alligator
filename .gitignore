# Byte-compiled / optimized / DLL files
__pycache__/
*.py[cod]
*$py.class

# C extensions
*.so

# Distribution / packaging
.Python
build/
develop-eggs/
dist/
downloads/
eggs/
.eggs/
lib/
lib64/
parts/
sdist/
var/
wheels/
share/python-wheels/
*.egg-info/
.installed.cfg
*.egg
MANIFEST

# PyInstaller
#  Usually these files are written by a python script from a template
#  before PyInstaller builds the exe, so as to inject date/other infos into it.
*.manifest
*.spec

# Installer logs
pip-log.txt
pip-delete-this-directory.txt

# Unit test / coverage reports
htmlcov/
.tox/
.nox/
.coverage
.coverage.*
.cache
nosetests.xml
coverage.xml
*.cover
*.py,cover
.hypothesis/
.pytest_cache/
cover/

# Translations
*.mo
*.pot

# Django stuff:
*.log
local_settings.py
db.sqlite3
db.sqlite3-journal

# Flask stuff:
instance/
.webassets-cache

# Scrapy stuff:
.scrapy

# Sphinx documentation
docs/_build/

# PyBuilder
.pybuilder/
target/

# Jupyter Notebook
.ipynb_checkpoints

# IPython
profile_default/
ipython_config.py

# pyenv
#   For a library or package, you might want to ignore these files since the code is
#   intended to run in multiple environments; otherwise, check them in:
# .python-version

# pipenv
#   According to pypa/pipenv#598, it is recommended to include Pipfile.lock in version control.
#   However, in case of collaboration, if having platform-specific dependencies or dependencies
#   having no cross-platform support, pipenv may install dependencies that don't work, or not
#   install all needed dependencies.
#Pipfile.lock

# poetry
#   Similar to Pipfile.lock, it is generally recommended to include poetry.lock in version control.
#   This is especially recommended for binary packages to ensure reproducibility, and is more
#   commonly ignored for libraries.
#   https://python-poetry.org/docs/basic-usage/#commit-your-poetrylock-file-to-version-control
#poetry.lock

# pdm
#   Similar to Pipfile.lock, it is generally recommended to include pdm.lock in version control.
#pdm.lock
#   pdm stores project-wide configurations in .pdm.toml, but it is recommended to not include it
#   in version control.
#   https://pdm.fming.dev/#use-with-ide
.pdm.toml

# PEP 582; used by e.g. github.com/David-OConnor/pyflow and github.com/pdm-project/pdm
__pypackages__/

# Celery stuff
celerybeat-schedule
celerybeat.pid

# SageMath parsed files
*.sage.py

# Environments
.env
.venv
env/
venv/
ENV/
env.bak/
venv.bak/

# Spyder project settings
.spyderproject
.spyproject

# Rope project settings
.ropeproject

# mkdocs documentation
/site

# mypy
.mypy_cache/
.dmypy.json
dmypy.json

# Pyre type checker
.pyre/

# pytype static type analyzer
.pytype/

# Cython debug symbols
cython_debug/

# PyCharm
#  JetBrains specific template is maintained in a separate JetBrains.gitignore that can
#  be found at https://github.com/github/gitignore/blob/main/Global/JetBrains.gitignore
#  and can be added to the global gitignore or merged into this file.  For a more nuclear
#  option (not recommended) you can uncomment the following to ignore the entire idea folder.
#.idea/
redis-data
mongo-data/
.DS_Store
<<<<<<< HEAD
work/
=======

>>>>>>> 4085b612
*.ipynb<|MERGE_RESOLUTION|>--- conflicted
+++ resolved
@@ -161,9 +161,5 @@
 redis-data
 mongo-data/
 .DS_Store
-<<<<<<< HEAD
 work/
-=======
-
->>>>>>> 4085b612
 *.ipynb