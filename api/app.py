# Import necessary packages and modules
import logging
import math  # For mathematical operations
import os  # For interacting with the operating system
import traceback  # To provide details of exceptions

import pymongo  # MongoDB database interface
import redis  # Redis database interface
from flask import Flask, request  # Flask web framework components
from flask_cors import CORS  # To handle Cross-Origin Resource Sharing (CORS)

# Extensions for Flask to ease REST API development
from flask_restx import Api, Resource, fields, reqparse
from process.wrapper.Database import MongoDBWrapper  # MongoDB database wrapper
from utils.Dataset import DatasetModel  # Dataset utility model
from utils.Table import TableModel  # Table utility model
from werkzeug.datastructures import FileStorage  # To handle file storage in Flask

# Disable TensorFlow warnings
# This hides info and warning messages
os.environ["TF_CPP_MIN_LOG_LEVEL"] = "2"

# Or, to suppress all TensorFlow messages (including errors)
os.environ["TF_CPP_MIN_LOG_LEVEL"] = "3"

# Additionally, to suppress Python warnings
logging.getLogger("tensorflow").setLevel(logging.ERROR)


# Retrieve environment variables for Redis configuration and API token
REDIS_ENDPOINT = os.environ["REDIS_ENDPOINT"]  # Endpoint for Redis connection
# Redis database number for jobs
REDIS_JOB_DB = int(os.environ["REDIS_JOB_DB"])

API_TOKEN = os.environ["ALLIGATOR_TOKEN"]  # API token for authentication

# Initialize Redis client for tracking active jobs
job_active = redis.Redis(host=REDIS_ENDPOINT, db=REDIS_JOB_DB)

# Initialize MongoDB wrapper and get collections for different data models
mongoDBWrapper = MongoDBWrapper()
row_c = mongoDBWrapper.get_collection("row")
candidate_scored_c = mongoDBWrapper.get_collection("candidateScored")
cea_c = mongoDBWrapper.get_collection("cea")
cpa_c = mongoDBWrapper.get_collection("cpa")
cta_c = mongoDBWrapper.get_collection("cta")
dataset_c = mongoDBWrapper.get_collection("dataset")
table_c = mongoDBWrapper.get_collection("table")

# Initialize Flask application and enable CORS
app = Flask(__name__)
CORS(app)

# Read API description from a text file
with open("data.txt") as f:
    description = f.read()

# Set up the API with version, title, and description read from the file
api = Api(app, version="1.0", title="Alligator", description=description)

# Define a namespace for dataset related operations
ds = api.namespace("dataset", description="Dataset namespace")

# Initialize a parser for file uploads
upload_parser = api.parser()
upload_parser.add_argument("file", location="files", type=FileStorage, required=True)

# Define a function to validate the provided token against the expected API token


def validate_token(token):
    return token == API_TOKEN


# Define all the features that will be used in the prediction
all_features = {
    "ambiguity_mention",
    "ncorrects_tokens",
    "ntoken_mention",
    "ntoken_entity",
    "length_mention",
    "length_entity",
    "popularity",
    "pos_score",
    "es_score",
    "ed_score",
    "jaccard_score",
    "jaccardNgram_score",
    "p_subj_ne",
    "p_subj_lit_datatype",
    "p_subj_lit_all_datatype",
    "p_subj_lit_row",
    "p_obj_ne",
    "desc",
    "descNgram",
    "cta_t1",
    "cta_t2",
    "cta_t3",
    "cta_t4",
    "cta_t5",
    "cpa_t1",
    "cpa_t2",
    "cpa_t3",
    "cpa_t4",
    "cpa_t5",
}


# Define data models for the API to serialize and deserialize data
rows_fields = api.model(
    "Rows", {"idRow": fields.Integer, "data": fields.List(fields.String)}
)

cta_fields = api.model(
    "Cta",
    {
        "idColumn": fields.Integer,
        "types": fields.List(fields.String),
    },
)

cpa_fields = api.model(
    "Cpa",
    {
        "idSourceColumn": fields.Integer,
        "idTargetColumn": fields.Integer,
        "predicate": fields.List(fields.String),
    },
)

cea_fields = api.model(
    "Cea",
    {
        "idColumn": fields.Integer,
        "idRow": fields.Integer,
        "entity": fields.List(fields.String),
    },
)

semantic_annotation_fields = api.model(
    "SemanticAnnotation",
    {
        "cta": fields.Nested(cta_fields),
        "cpa": fields.Nested(cpa_fields),
        "cea": fields.Nested(cea_fields),
    },
)

column_fields = api.model("Column", {"idColumn": fields.Integer, "tag": fields.String})

metadata = api.model(
    "Metadata", {"columnMetadata": fields.List(fields.Nested(column_fields))}
)

table_fields = api.model(
    "Table",
    {
        "name": fields.String,
        "header": fields.List(fields.String),
        "rows": fields.List(fields.Nested(rows_fields)),
        "semanticAnnotations": fields.Nested(semantic_annotation_fields),
        "metadata": fields.Nested(metadata),
        "kgReference": fields.String,
        "candidateSize": fields.Integer,
    },
)

table_list_field = api.model(
    "TablesList",
    {
        "datasetName": fields.String(required=True, example="Dataset1"),
        "tableName": fields.String(required=True, example="Test1"),
        "header": fields.List(
            fields.String(),
            required=True,
            example=["col1", "col2", "col3", "Date of Birth"],
        ),
        "rows": fields.List(
            fields.String(),
            required=True,
            example=[
                {
                    "idRow": 1,
                    "data": [
                        "Zooey Deschanel",
                        "Los Angeles",
                        "United States",
                        "January 17, 1980",
                    ],
                },
                {
                    "idRow": 2,
                    "data": [
                        "Sarah Mclachlan",
                        "Halifax",
                        "Canada",
                        "January 28, 1968",
                    ],
                },
                {
                    "idRow": 3,
                    "data": [
                        "Macaulay Carson Culkin",
                        "New York",
                        "United States",
                        "August 26, 1980",
                    ],
                },
                {
                    "idRow": 4,
                    "data": [
                        "Leonardo DiCaprio",
                        "Los Angeles",
                        "United States",
                        "November 11, 1974",
                    ],
                },
                {
                    "idRow": 5,
                    "data": ["Tom Hanks", "Concord", "United States", "July 9, 1956"],
                },
                {
                    "idRow": 6,
                    "data": [
                        "Meryl Streep",
                        "Summit",
                        "United States",
                        "June 22, 1949",
                    ],
                },
                {
                    "idRow": 7,
                    "data": [
                        "Brad Pitt",
                        "Shawnee",
                        "United States",
                        "December 18, 1963",
                    ],
                },
                {
                    "idRow": 8,
                    "data": ["Natalie Portman", "Jerusalem", "Israel", "June 9, 1981"],
                },
                {
                    "idRow": 9,
                    "data": [
                        "Robert De Niro",
                        "New York",
                        "United States",
                        "August 17, 1943",
                    ],
                },
                {
                    "idRow": 10,
                    "data": [
                        "Angelina Jolie",
                        "Los Angeles",
                        "United States",
                        "June 4, 1975",
                    ],
                },
                {
                    "idRow": 11,
                    "data": [
                        "Steven Spielberg",
                        "Los Angeles",
                        "United States",
                        "December 18, 1946",
                    ],
                },
                {
                    "idRow": 12,
                    "data": [
                        "Martin Scorsese",
                        "New York",
                        "United States",
                        "November 17, 1942",
                    ],
                },
                {
                    "idRow": 13,
                    "data": [
                        "Quentin Tarantino",
                        "Knoxville",
                        "United States",
                        "March 27, 1963",
                    ],
                },
                {
                    "idRow": 14,
                    "data": [
                        "Alfred Hitchcock",
                        "London",
                        "United Kingdom",
                        "August 13, 1899",
                    ],
                },
                {
                    "idRow": 15,
                    "data": [
                        "Stanley Kubrick",
                        "New York",
                        "United States",
                        "July 26, 1928",
                    ],
                },
                {
                    "idRow": 16,
                    "data": [
                        "Christopher Nolan",
                        "London",
                        "United Kingdom",
                        "July 30, 1970",
                    ],
                },
                {
                    "idRow": 17,
                    "data": [
                        "Francis Ford Coppola",
                        "Detroit",
                        "United States",
                        "April 7, 1939",
                    ],
                },
                {
                    "idRow": 18,
                    "data": [
                        "James Cameron",
                        "Kapuskasing",
                        "Canada",
                        "August 16, 1954",
                    ],
                },
                {
                    "idRow": 19,
                    "data": [
                        "Ridley Scott",
                        "South Shields",
                        "United Kingdom",
                        "November 30, 1937",
                    ],
                },
                {
                    "idRow": 20,
                    "data": [
                        "Woody Allen",
                        "New York",
                        "United States",
                        "December 1, 1935",
                    ],
                },
            ],
        ),
        "semanticAnnotations": fields.Nested(
            semantic_annotation_fields, example={"cea": [], "cta": [], "cpa": []}
        ),
        "metadata": fields.Nested(
            metadata,
            example={
                "column": [
                    {"idColumn": 0, "tag": "NE"},
                    {"idColumn": 1, "tag": "NE"},
                    {"idColumn": 2, "tag": "NE"},
                    {"idColumn": 3, "tag": "LIT", "datatype": "DATETIME"},
                ]
            },
        ),
        "kgReference": fields.String(required=True, example="wikidata"),
    },
)


# Define a new route '/createWithArray' to handle batch creation of resources
@ds.route("/createWithArray")
@ds.doc(
    responses={
        202: "Accepted - The request has been accepted for processing.",
        400: "Bad Request - There was an error in the request. This might be due to invalid parameters or file format.",
        403: "Forbidden - Access denied due to invalid token.",
    },
    params={"token": "token api key"},
)
class CreateWithArray(Resource):
    @ds.doc(
        body=[table_list_field],
        description="""
                        Upload a list of tables to annotate.
                    """,
    )
    def post(self):
        """
        Receives an array of table data for bulk processing.
        This endpoint is used for annotating multiple tables in a single API call.
        """
        parser = reqparse.RequestParser()
        parser.add_argument("token", type=str, help="variable 1", location="args")
        args = parser.parse_args()
        token = args["token"]
        if not validate_token(token):
            return {"Error": "Invalid Token"}, 403

        out = []

        try:
            tables = request.get_json()
            out = [
                {"datasetName": table["datasetName"], "tableName": table["tableName"]}
                for table in tables
            ]
        except:
            print({"traceback": traceback.format_exc()}, flush=True)
            return {"Error": "Invalid Json"}, 400

        try:
            table = TableModel(mongoDBWrapper)
            table.parse_json(tables)
            table.store_tables()
            dataset = DatasetModel(mongoDBWrapper, table.table_metadata)
            dataset.store_datasets()
            tables = table.get_data()
            mongoDBWrapper.get_collection("row").insert_many(tables)
            job_active.delete("STOP")
            out = [
                {
                    "id": str(table["_id"]),
                    "datasetName": table["datasetName"],
                    "tableName": table["tableName"],
                }
                for table in tables
            ]
        except Exception as e:
            print({"traceback": traceback.format_exc()}, flush=True)
            # return {"status": "Error", "message": str(e)}, 400

        return {"status": "Ok", "tables": out}, 202


@ds.route("")
@ds.doc(
    responses={
        200: "Success: The requested data was found and returned.",
        404: "Not Found: The requested resource was not found on the server.",
        400: "Bad Request: The request was invalid or cannot be served.",
        403: "Forbidden: Invalid token or lack of access rights to the requested resource.",
    },
    params={
        "token": {
            "description": "An API token for authentication and authorization purposes.",
            "type": "string",
            "required": True,
        }
    },
    description="Operations related to datasets.",
)
class Dataset(Resource):
    @ds.doc(
        params={
            "page": {
                "description": "The page number for paginated results. If not specified, defaults to 1.",
                "type": "int",
                "default": 1,
            }
        },
        description="Retrieve datasets with pagination. Each page contains a subset of datasets.",
    )
    def get(self):
        """
        Retrieves a paginated list of datasets. It uses the 'page' parameter to return the corresponding subset of datasets.
        Requires a valid token for authentication.

        Parameters:
        - token (str): An API token provided in the query string for access authorization.
        - page (int, optional): The page number for pagination, defaults to 1 if not specified.

        Returns:
        - A list of dataset summaries with their status and processing information, or an error message with an HTTP status code.
        """
        parser = reqparse.RequestParser()
        parser.add_argument("token", type=str, help="variable 1", location="args")
        parser.add_argument("page", type=str, help="variable 2", location="args")
        args = parser.parse_args()
        token = args["token"]
        page = args["page"]
        if page is None:
            page = 1
        elif page.isnumeric():
            page = int(page)
        else:
            return {"Error": "Invalid Number of Page"}, 403
        if not validate_token(token):
            return {"Error": "Invalid Token"}, 403

        try:
            results = dataset_c.find({"page": page})
            out = [
                {
                    "datasetName": result["datasetName"],
                    "Ntables": result["Ntables"],
                    "blocks": result["status"],
                    "%": result["%"],
                    "process": result["process"],
                }
                for result in results
            ]
            return out
        except Exception as e:
            print({"traceback": traceback.format_exc()}, flush=True)
            return {"status": "Error", "message": str(e)}, 400

    @ds.doc(
        params={
            "datasetName": {
                "description": "The name of the dataset to be created.",
                "type": "string",
                "required": True,
            }
        },
        description="Create a new dataset with the specified name.",
    )
    def post(self):
        """
        Creates a new dataset entry with the given name. Validates the provided token and adds an entry to the database.

        Parameters:
        - token (str): An API token provided in the query string for access authorization.
        - datasetName (str): The name of the new dataset to be created.

        Returns:
        - A confirmation message with the status of the dataset creation, or an error message with an HTTP status code.
        """
        parser = reqparse.RequestParser()
        parser.add_argument("token", type=str, help="variable 1", location="args")
        parser.add_argument("datasetName", type=str, help="variable 2", location="args")
        args = parser.parse_args()
        token = args["token"]
        dataset_name = args["datasetName"]

        if not validate_token(token):
            return {"Error": "Invalid Token"}, 403

        data = {
            "datasetName": dataset_name,
            "Ntables": 0,
            "blocks": 0,
            "%": 0,
            "process": None,
        }
        try:
            result = {"message": f"Created dataset {dataset_name}"}, 200
            dataset_c.insert_one(data)
        except Exception as e:
            result = {"message": f"Dataset {dataset_name} already exist"}, 400

        return result


@ds.route("/<datasetName>")
@ds.doc(
    description="Retrieve data for a specific dataset. Allows pagination through the 'page' parameter.",
    responses={
        200: "OK - Returns a list of data related to the requested dataset.",
        404: "Not Found - The specified dataset could not be found.",
        400: "Bad Request - The request was invalid. This can be caused by missing or invalid parameters.",
        403: "Forbidden - Access denied due to invalid token.",
    },
    params={
        "datasetName": {
            "description": "The name of the dataset to retrieve.",
            "type": "string",
        },
        "token": {"description": "API key token for authentication.", "type": "string"},
    },
)
class DatasetID(Resource):
    def get(self, datasetName):
        """
        Retrieves dataset information based on the dataset name and page number.
        Parameters:
            datasetName (str): The name of the dataset to be retrieved.
            page (int): Optional. The page number for pagination of results.
            token (str): API token for authentication.
        Returns:
            List[Dict]: A list of dictionaries containing dataset information.
            If an error occurs, returns a status message with the error detail.
        """
        parser = reqparse.RequestParser()
        parser.add_argument("token", type=str, help="variable 1", location="args")
        args = parser.parse_args()
        token = args["token"]
        dataset_name = datasetName

        if not validate_token(token):
            return {"Error": "Invalid Token"}, 403

        try:
            results = dataset_c.find({"datasetName": dataset_name})
            out = [
                {
                    "datasetName": result["datasetName"],
                    "Ntables": result["Ntables"],
                    "%": result["%"],
                    "status": result["process"],
                }
                for result in results
            ]
            return out
        except Exception as e:
            print({"traceback": traceback.format_exc()}, flush=True)
            return {"status": "Error", "message": str(e)}, 400

    def delete(self, datasetName):
        """
        Deletes a specific dataset based on the dataset name.
        Parameters:
            datasetName (str): The name of the dataset to be deleted.
            token (str): API token for authentication.
        Returns:
            Dict: A status message indicating the result of the delete operation.
            If an error occurs, returns a status message with the error detail.
        """
        parser = reqparse.RequestParser()
        parser.add_argument("token", type=str, help="variable 1", location="args")
        dataset_name = datasetName
        args = parser.parse_args()
        token = args["token"]
        if not validate_token(token):
            return {"Error": "Invalid Token"}, 403
        try:
            self._delete_dataset(dataset_name)
        except Exception as e:
            print({"traceback": traceback.format_exc()}, flush=True)
            return {"status": "Error", "message": str(e)}, 400
        return {"datasetName": datasetName, "deleted": True}, 200

    def _delete_dataset(self, dataset_name):
        query = {"datasetName": dataset_name}
        dataset_c.delete_one(query)
        row_c.delete_many(query)
        table_c.delete_many(query)
        cea_c.delete_many(query)
        cta_c.delete_many(query)
        cpa_c.delete_many(query)
        candidate_scored_c.delete_many(query)


@ds.route("/<datasetName>/table")
@ds.doc(
    description="Endpoint for uploading and processing a table within a specified dataset.",
    responses={
        200: "Success: The requested data was found and returned.",
        202: "Accepted - The request has been accepted for processing.",
        404: "Not Found - The specified dataset could not be found.",
        400: "Bad Request - There was an error in the request. This might be due to invalid parameters or file format.",
        403: "Forbidden - Access denied due to invalid token.",
    },
    params={
        "token": {"description": "API key token for authentication.", "type": "string"}
    },
)
class DatasetTable(Resource):
    @ds.expect(upload_parser)
    @ds.doc(
        params={
            "kgReference": {
                "description": "Source Knowledge Graph (KG) of reference for the annotation process. Default is 'wikidata'.",
                "type": "string",
            }
        }
    )
    def post(self, datasetName):
        """
        Handles the uploading and processing of a table for a specified dataset.
        Parameters:
            datasetName (str): The name of the dataset to which the table will be added.
            kgReference (str): Optional. The reference Knowledge Graph for annotation (e.g., 'wikidata').
            token (str): API token for authentication.
        Returns:
            Dict: A status message and a list of processed tables, or an error message in case of failure.
        """
        parser = reqparse.RequestParser()
        parser.add_argument("kgReference", type=str, help="variable 1", location="args")
        parser.add_argument("token", type=str, help="variable 2", location="args")
        args = parser.parse_args()
        kg_reference = "wikidata"
        if args["kgReference"] is not None:
            kg_reference = args["kgReference"]
        token = args["token"]
        if not validate_token(token):
            return {"Error": "Invalid Token"}, 403

        try:
            args = upload_parser.parse_args()
            uploaded_file = args["file"]  # This is FileStorage instance
            dataset_name = datasetName
            table_name = uploaded_file.filename.split(".")[0]
            out = [{"datasetName": datasetName, "tableName": table_name}]
            table = TableModel(mongoDBWrapper)
            num_rows = table.parse_csv(
                uploaded_file, dataset_name, table_name, kg_reference
            )
            table.store_tables(num_rows)
            dataset = DatasetModel(mongoDBWrapper, table.table_metadata)
            dataset.store_datasets()
            tables = table.get_data()
            row_c.insert_many(tables)
            job_active.delete("STOP")
            out = [
                {
                    "id": str(table["_id"]),
                    "datasetName": table["datasetName"],
                    "tableName": table["tableName"],
                }
                for table in tables
            ]
        except pymongo.errors.DuplicateKeyError as e:
            pass
            # print({"traceback": traceback.format_exc()}, flush=True)
        except Exception as e:
            return {
                "status": "Error",
                "message": str(e),
                "traceback": traceback.format_exc(),
            }, 400

        return {"status": "Ok", "tables": out}, 202

    @ds.doc(
        params={
            "page": {
                "description": "The page number for paginated results, default is 1.",
                "type": "int",
                "default": 1,
            }
        },
        description="Retrieve tables within dataset with pagination. Each page contains a subset of tables.",
    )
    def get(self, datasetName):
        """
        Handles the retrieval of information about tables within a specified dataset.
        Parameters:
            datasetName (str): The name of the dataset for which table information is requested.
            page (int): Page number for paginated results (default is 1).
            token (str): API token for authentication.
        Returns:
            List: A list of tables with their information, or an error message in case of failure.
        """
        parser = reqparse.RequestParser()
        parser.add_argument("page", type=int, help="variable 1", location="args")
        parser.add_argument("token", type=str, help="variable 1", location="args")
        args = parser.parse_args()
        page = args["page"]
        token = args["token"]

        if not validate_token(token):
            return {"Error": "Invalid Token"}, 403

        try:
            query = {"datasetName": datasetName, "page": int(page)}
            results = table_c.find(query)
            out = []
            for result in results:
                out.append(
                    {
                        "datasetName": result["datasetName"],
                        "tableName": result["tableName"],
                        "nrows": result["Nrows"],
                        "status": result["status"],
                    }
                )
        except Exception as e:
            print({"traceback": traceback.format_exc()}, flush=True)
            out = {"status": "Error", "message": str(e)}, 400

        return out, 200


@ds.route("/<datasetName>/table/<tableName>")
@ds.doc(
    description="Endpoint for retrieving and deleting specific tables within a dataset.",
    responses={
        200: "OK - Successfully retrieved or deleted the specified table.",
        404: "Not Found - The specified table or dataset could not be found.",
        400: "Bad Request - The request was invalid, possibly due to incorrect parameters.",
        403: "Forbidden - Access denied due to invalid token.",
    },
    params={
        "page": {
            "description": "The page number for pagination of table data. Defaults to returning all pages if not specified.",
            "type": "integer",
        },
        "token": {"description": "API key token for authentication.", "type": "string"},
    },
)
class TableID(Resource):
    def get(self, datasetName, tableName):
        """
        Retrieves a specific table from a dataset based on the dataset and table names.
        Parameters:
            datasetName (str): The name of the dataset.
            tableName (str): The name of the table to retrieve.
            page (int): Optional. The page number for pagination of table data.
            token (str): API token for authentication.
        Returns:
            Dict: A dictionary containing the requested table data, or an error message in case of failure.
        """
        parser = reqparse.RequestParser()
        parser.add_argument("page", type=int, help="variable 1", location="args")
        parser.add_argument("token", type=str, help="variable 1", location="args")
        args = parser.parse_args()
        page = args["page"]
        token = args["token"]

        if not validate_token(token):
            return {"Error": "Invalid Token"}, 403

        # if page isn't specified, return all pages
        """
        if page is None:
            page = 1
        """
        # will have to change in the future

        try:
            out = self._get_table(datasetName, tableName, page)
            # Replace NaN with None in the output
            out = self._replace_nan_with_none(out)
            return out
        except Exception as e:
            print({"traceback": traceback.format_exc()}, flush=True)
            return {"status": "Error", "message": str(e)}, 404

    def _replace_nan_with_none(self, value):
        """
        Recursively replace NaN values with None in the given data structure.
        """
        if isinstance(value, float) and math.isnan(value):
            return None
        elif isinstance(value, dict):
            return {k: self._replace_nan_with_none(v) for k, v in value.items()}
        elif isinstance(value, list):
            return [self._replace_nan_with_none(v) for v in value]
        return value

    def _get_table(self, dataset_name, table_name, page=None):
        query = {"datasetName": dataset_name, "tableName": table_name}
        if page is not None:
            query["page"] = page
        results = row_c.find(query)
        out = [
            {
                "datasetName": result["datasetName"],
                "tableName": result["tableName"],
                "header": result["header"],
                "rows": result["rows"],
                "semanticAnnotations": {"cea": [], "cpa": [], "cta": []},
                "metadata": result.get("metadata", []),
                "status": result["status"],
            }
            for result in results
        ]

        if len(out) == 0:
            return {"status": "Error", "message": "Table not found"}, 404

        buffer = out[0]
        for o in out[1:]:
            buffer["rows"] += o["rows"]
        buffer["nrows"] = len(buffer["rows"])

        if len(out) > 0:
            if page is None:
                out = buffer
            else:
                out = out[0]
            doing = True
            results = cea_c.find(query)
            total = cea_c.count_documents(query)
            if total == len(out["rows"]):
                doing = False
            for result in results:
                winning_candidates = result["winningCandidates"]
                for id_col, candidates in enumerate(winning_candidates):
                    entities = []
                    for candidate in candidates:
                        entities.append(
                            {
                                "id": candidate["id"],
                                "name": candidate["name"],
                                "type": candidate["types"],
                                "description": candidate["description"],
                                "match": candidate["match"],
                                "score": candidate.get("rho'"),
                                # "features": [
                                # {"id": "delta", "value": candidate.get("delta")},
                                # {"id": "omega", "value": candidate.get("score")},
                                # {"id": "levenshtein_distance", "value": candidate["features"].get("ed_score")},
                                # {"id": "jaccard_distance", "value": candidate["features"].get("jaccard_score")},
                                # {"id": "popularity", "value": candidate["features"].get("popularity")},
                                # ],
                                "features": [
                                    {"id": "delta", "value": candidate.get("delta")},
                                    {"id": "omega", "value": candidate.get("score")},
<<<<<<< HEAD
                                ]
                                + [{"id": k, "value": candidate["features"].get(k)} for k in all_features],
=======
                                    {
                                        "id": "levenshtein_distance",
                                        "value": candidate["features"].get("ed_score"),
                                    },
                                    {
                                        "id": "jaccard_distance",
                                        "value": candidate["features"].get(
                                            "jaccard_score"
                                        ),
                                    },
                                    {
                                        "id": "popularity",
                                        "value": candidate["features"].get(
                                            "popularity"
                                        ),
                                    },
                                ],
>>>>>>> 20458966
                            }
                        )
                    out["semanticAnnotations"]["cea"].append(
                        {"idColumn": id_col, "idRow": result["row"], "entity": entities}
                    )
            out["status"] = "DONE" if doing is False else "DOING"
            result = cpa_c.find_one(query)
            if result is not None:
                winning_predicates = result["cpa"]
                for id_source_column in winning_predicates:
                    for id_target_column in winning_predicates[id_source_column]:
                        out["semanticAnnotations"]["cpa"].append(
                            {
                                "idSourceColumn": id_source_column,
                                "idTargetColumn": id_target_column,
                                "predicate": winning_predicates[id_source_column][
                                    id_target_column
                                ],
                            }
                        )

            result = cta_c.find_one(query)
            if result is not None:
                winning_types = result["cta"]
                for id_col in winning_types:
                    out["semanticAnnotations"]["cta"].append(
                        {"idColumn": int(id_col), "types": [winning_types[id_col]]}
                    )
        return out

    def delete(self, datasetName, tableName):
        """
        Deletes a specific table from a dataset based on the dataset and table names.
        Parameters:
            datasetName (str): The name of the dataset.
            tableName (str): The name of the table to be deleted.
            token (str): API token for authentication.
        Returns:
            Dict: A status message indicating the result of the delete operation.
        """
        parser = reqparse.RequestParser()
        parser.add_argument("token", type=str, help="variable 1", location="args")
        args = parser.parse_args()
        token = args["token"]

        if not validate_token(token):
            return {"Error": "Invalid Token"}, 403

        try:
            self._delete_table(datasetName, tableName)
        except Exception as e:
            print({"traceback": traceback.format_exc()}, flush=True)
            return {"status": "Error", "message": str(e)}, 400

        return {
            "datasetName": datasetName,
            "tableName": tableName,
            "deleted": True,
        }, 200

    def _delete_table(self, dataset_name, table_name):
        query = {"datasetName": dataset_name, "tableName": table_name}
        row_c.delete_many(query)
        table_c.delete_one(query)
        cea_c.delete_many(query)
        cta_c.delete_many(query)
        cpa_c.delete_many(query)
        candidate_scored_c.delete_many(query)


if __name__ == "__main__":
    app.run(debug=True)<|MERGE_RESOLUTION|>--- conflicted
+++ resolved
@@ -900,28 +900,8 @@
                                 "features": [
                                     {"id": "delta", "value": candidate.get("delta")},
                                     {"id": "omega", "value": candidate.get("score")},
-<<<<<<< HEAD
                                 ]
                                 + [{"id": k, "value": candidate["features"].get(k)} for k in all_features],
-=======
-                                    {
-                                        "id": "levenshtein_distance",
-                                        "value": candidate["features"].get("ed_score"),
-                                    },
-                                    {
-                                        "id": "jaccard_distance",
-                                        "value": candidate["features"].get(
-                                            "jaccard_score"
-                                        ),
-                                    },
-                                    {
-                                        "id": "popularity",
-                                        "value": candidate["features"].get(
-                                            "popularity"
-                                        ),
-                                    },
-                                ],
->>>>>>> 20458966
                             }
                         )
                     out["semanticAnnotations"]["cea"].append(
